import os
import uuid
<<<<<<< HEAD
=======
import aioari
>>>>>>> 9a929fd2
import asyncio
import contextlib
import panoramisk.fast_agi
import panoramisk.actions
import panoramisk.manager

from asteramisk.config import config
<<<<<<< HEAD
from asteramisk.communicator import Communicator
from asteramisk.internal.async_class import AsyncClass
from asteramisk.internal.message_broker import MessageBroker
=======
from asteramisk.ui import VoiceUI, TextUI
from asteramisk.internal.message_broker import MessageBroker
from asteramisk.internal.async_class import AsyncClass
from asteramisk.internal.ari_client import AriClient
>>>>>>> 9a929fd2
from asteramisk.internal.audiosocket import AudiosocketAsync

import logging
logger = logging.getLogger(__name__)

class Server(AsyncClass):
<<<<<<< HEAD
    async def __create__(self, host=config.ASTERAMISK_HOST, bindaddr=config.AGI_SERVER_BINDADDR, port=config.AGI_SERVER_PORT):
        self.host = host
        self.bindaddr = bindaddr
        self.port = port
        if not self.host:
            raise ValueError("Must provide a host. Either set the ASTERAMISK_HOST environment variable, set config.ASTERAMISK_HOST or pass it to the constructor")
        if not self.bindaddr:
            raise ValueError("Must provide a bind address. Either set the AGI_SERVER_BINDADDR environment variable, set config.AGI_SERVER_BINDADDR or pass it to the constructor")
        if not self.port:
            raise ValueError("Must provide a port. Either set the AGI_SERVER_PORT environment variable, set config.AGI_SERVER_PORT or pass it to the constructor")

        self.handlers = {}
        self.audiosocket_server = await AudiosocketAsync.create()
=======
    async def __create__(self, stasis_app=None):
        self.host = config.AGI_SERVER_HOST
        self.bindaddr = config.AGI_SERVER_BINDADDR
        self.port = config.AGI_SERVER_PORT
        self.audiosocket = await AudiosocketAsync.create()
        self.ari: aioari.Client = await AriClient.create(
                ari_host=config.ASTERISK_HOST,
                ari_port=config.ASTERISK_ARI_PORT,
                ari_user=config.ASTERISK_ARI_USER,
                ari_pass=config.ASTERISK_ARI_PASS
            )
        self.handlers = {}
        self.stasis_app = stasis_app
        if not self.stasis_app:
            # Unique ID for Stasis application so that there are no conflicts with multiple instances
            self.stasis_app = uuid.uuid4().hex
>>>>>>> 9a929fd2

    async def register_extension(self, extension, call_handler=None, message_handler=None):
        """
        Registers a phone number with asterisk.

        :param extension: The phone number to register
        :param call_handler: The function to call when the phone number is called. Must be a coroutine. Will be passed an instance of asteramisk.ui.VoiceUI
        :param message_handler: The function to call when a message is sent to the phone number. Must be a coroutine. Will be passed an instance of asteramisk.ui.TextUI
        """
        if extension in self.handlers:
            raise Exception(f"Extension {extension} is already registered")

        if not call_handler:
            call_handler = self.call_handler
        if not message_handler:
            message_handler = self.message_handler

        if not asyncio.iscoroutinefunction(call_handler):
            raise Exception("call_handler must be a coroutine")
        if not asyncio.iscoroutinefunction(message_handler):
            raise Exception("message_handler must be a coroutine")

        self.handlers[extension] = (call_handler, message_handler)

        await self._register_extension(extension, 'call')
        await self._register_extension(extension, 'text')

    async def _register_extension(self, extension, extension_type):
        manager = panoramisk.manager.Manager(
                host=config.ASTERISK_HOST,
                port=config.ASTERISK_AMI_PORT,
                username=config.ASTERISK_AMI_USER,
                secret=config.ASTERISK_AMI_PASS,
                ssl=False
            )
        await manager.connect()

        registration_action = panoramisk.actions.Action({
            "Action": "DialPlanExtensionAdd",
            "Context": f"{config.ASTERISK_INCOMING_CALL_CONTEXT if extension_type == 'call' else config.ASTERISK_INCOMING_TEXT_CONTEXT}",
            "Extension": extension,
            "Priority": 1,
            "Application": "Stasis",
            "ApplicationData": f"{self.stasis_app},{extension_type}",
            "Replace": "yes"
        })

        await manager.send_action(registration_action)
        manager.close()

    async def serve_forever(self):
        # Error if not running as root
        if not os.geteuid() == 0:
            raise Exception("Must be run as root")
        self.ari.on_channel_event("StasisStart", self._ari_stasis_start_handler)
        await asyncio.gather(
                self.ari.run(
                        apps=[
                            self.stasis_app,
                            "general",
                        ]
                    )
        )

    async def _ari_stasis_start_handler(self, objs, event):
        if event['application'] == self.stasis_app:
            await self._main_handler(objs, event)
        else:
            logger.debug(f"Application {event['application']} has no handler. Probably ok if the code that created it is also controlling it")

    async def _main_handler(self, objs, event):
        channel = objs['channel']
        extension_type = event['args'][0]
        if extension_type == 'call':
            await self._call_request_handler(channel)
        elif extension_type == 'text':
            await self._message_request_handler(channel)

    async def _call_request_handler(self, channel: aioari.model.Channel):
        """
        Called when an call is received.
        This is registered as the callback for call requests.
        Once per call.
        """
        stream_id = str(uuid.uuid4())
        logger.info(f"Creating external media channel with stream id {stream_id}")

<<<<<<< HEAD
        logger.info("Answering call")
        await request.send_command('ANSWER')
        logger.info("Answered call")

        async def start_audio_socket():
            with contextlib.suppress(ValueError):
                await request.send_command(f"EXEC AudioSocket {audio_socket_id},{config.ASTERAMISK_HOST}:{config.AUDIOSOCKET_PORT}")
        # Put this in a task because it won't return until the connection is closed
        #asyncio.create_task(start_audio_socket())

        ui = await asteramisk.ui.VoiceUI.create(channel)

        call_handler, _ = self.handlers[extension]
=======
        external_media_channel: aioari.model.Channel = await self.ari.channels.externalMedia(
            external_host=f"{config.ASTERISK_HOST}:{config.AUDIOSOCKET_PORT}",
            encapsulation="audiosocket",
            app="general",
            transport="tcp",
            format="slin",
            data=stream_id
        )

        print("External media channel created")
        print(external_media_channel.json)

        bridge = await self.ari.bridges.create(
            type="mixing"
        )

        await bridge.addChannel(channel=channel.id)
        await bridge.addChannel(channel=external_media_channel.id)

        audconn = await self.audiosocket.accept(stream_id)
>>>>>>> 9a929fd2

        async def cleanup():
            await bridge.destroy()
            await external_media_channel.hangup()
            await audconn.close()

        channel.on_event('StasisEnd', cleanup)

        ui = await VoiceUI.create(channel, audconn)
        extension = (await channel.getChannelVar(variable="EXTEN"))['value']
        call_handler, _ = self.handlers[extension]
        await call_handler(ui)

    async def _message_request_handler(self, channel: aioari.model.Channel):
        """
        Called when a message is received.
        This is registered as the callback for message requests.
        Once per message.
        """
        phone_number = (await channel.getChannelVar(variable="MESSAGE(from)"))['value']
        message = (await channel.getChannelVar(variable="MESSAGE(body)"))['value']
        extension = (await channel.getChannelVar(variable="EXTEN"))['value']

<<<<<<< HEAD
        broker = await MessageBroker.create(config.SYSTEM_PHONE_NUMBER)
=======
        broker = await MessageBroker.create(our_number=extension)
>>>>>>> 9a929fd2
        if broker.has_conversation(phone_number):
            # Existing conversation, use the existing UI and simply pass the message to it via the broker
            await broker.message_received(phone_number, message)
        else:
            # New conversation
            ui = await TextUI.create(phone_number)
            _, message_handler = self.handlers[extension]
            await message_handler(ui)

    async def call_handler(self, ui: VoiceUI):
        """
        Called when a call is received.
        Override this to handle the call.
        :param ui: asteramisk.ui.VoiceUI A UI that can be used to control the call.
        """
        raise NotImplementedError

    async def message_handler(self, ui: TextUI):
        """
        Called when a new messaging conversation is started.
        Override this to handle the message.
        :param ui: asteramisk.ui.TextUI A UI that can be used to control the conversation.
        """
        raise NotImplementedError<|MERGE_RESOLUTION|>--- conflicted
+++ resolved
@@ -1,9 +1,6 @@
 import os
 import uuid
-<<<<<<< HEAD
-=======
 import aioari
->>>>>>> 9a929fd2
 import asyncio
 import contextlib
 import panoramisk.fast_agi
@@ -11,37 +8,16 @@
 import panoramisk.manager
 
 from asteramisk.config import config
-<<<<<<< HEAD
-from asteramisk.communicator import Communicator
-from asteramisk.internal.async_class import AsyncClass
-from asteramisk.internal.message_broker import MessageBroker
-=======
 from asteramisk.ui import VoiceUI, TextUI
 from asteramisk.internal.message_broker import MessageBroker
 from asteramisk.internal.async_class import AsyncClass
 from asteramisk.internal.ari_client import AriClient
->>>>>>> 9a929fd2
 from asteramisk.internal.audiosocket import AudiosocketAsync
 
 import logging
 logger = logging.getLogger(__name__)
 
 class Server(AsyncClass):
-<<<<<<< HEAD
-    async def __create__(self, host=config.ASTERAMISK_HOST, bindaddr=config.AGI_SERVER_BINDADDR, port=config.AGI_SERVER_PORT):
-        self.host = host
-        self.bindaddr = bindaddr
-        self.port = port
-        if not self.host:
-            raise ValueError("Must provide a host. Either set the ASTERAMISK_HOST environment variable, set config.ASTERAMISK_HOST or pass it to the constructor")
-        if not self.bindaddr:
-            raise ValueError("Must provide a bind address. Either set the AGI_SERVER_BINDADDR environment variable, set config.AGI_SERVER_BINDADDR or pass it to the constructor")
-        if not self.port:
-            raise ValueError("Must provide a port. Either set the AGI_SERVER_PORT environment variable, set config.AGI_SERVER_PORT or pass it to the constructor")
-
-        self.handlers = {}
-        self.audiosocket_server = await AudiosocketAsync.create()
-=======
     async def __create__(self, stasis_app=None):
         self.host = config.AGI_SERVER_HOST
         self.bindaddr = config.AGI_SERVER_BINDADDR
@@ -58,7 +34,6 @@
         if not self.stasis_app:
             # Unique ID for Stasis application so that there are no conflicts with multiple instances
             self.stasis_app = uuid.uuid4().hex
->>>>>>> 9a929fd2
 
     async def register_extension(self, extension, call_handler=None, message_handler=None):
         """
@@ -146,21 +121,6 @@
         stream_id = str(uuid.uuid4())
         logger.info(f"Creating external media channel with stream id {stream_id}")
 
-<<<<<<< HEAD
-        logger.info("Answering call")
-        await request.send_command('ANSWER')
-        logger.info("Answered call")
-
-        async def start_audio_socket():
-            with contextlib.suppress(ValueError):
-                await request.send_command(f"EXEC AudioSocket {audio_socket_id},{config.ASTERAMISK_HOST}:{config.AUDIOSOCKET_PORT}")
-        # Put this in a task because it won't return until the connection is closed
-        #asyncio.create_task(start_audio_socket())
-
-        ui = await asteramisk.ui.VoiceUI.create(channel)
-
-        call_handler, _ = self.handlers[extension]
-=======
         external_media_channel: aioari.model.Channel = await self.ari.channels.externalMedia(
             external_host=f"{config.ASTERISK_HOST}:{config.AUDIOSOCKET_PORT}",
             encapsulation="audiosocket",
@@ -181,7 +141,6 @@
         await bridge.addChannel(channel=external_media_channel.id)
 
         audconn = await self.audiosocket.accept(stream_id)
->>>>>>> 9a929fd2
 
         async def cleanup():
             await bridge.destroy()
@@ -205,11 +164,7 @@
         message = (await channel.getChannelVar(variable="MESSAGE(body)"))['value']
         extension = (await channel.getChannelVar(variable="EXTEN"))['value']
 
-<<<<<<< HEAD
-        broker = await MessageBroker.create(config.SYSTEM_PHONE_NUMBER)
-=======
         broker = await MessageBroker.create(our_number=extension)
->>>>>>> 9a929fd2
         if broker.has_conversation(phone_number):
             # Existing conversation, use the existing UI and simply pass the message to it via the broker
             await broker.message_received(phone_number, message)
